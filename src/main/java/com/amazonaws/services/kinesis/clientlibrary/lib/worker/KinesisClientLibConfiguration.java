--- conflicted
+++ resolved
@@ -274,14 +274,11 @@
     private ShardPrioritization shardPrioritization;
     private long shutdownGraceMillis;
     private ShardSyncStrategyType shardSyncStrategyType;
-<<<<<<< HEAD
-    private long leasesRecoveryAuditorExecutionFrequencyMillis;
-    private int leasesRecoveryAuditorInconsistencyConfidenceThreshold;
-=======
     private long leaseCleanupIntervalMillis;
     private long completedLeaseCleanupThresholdMillis;
     private long garbageLeaseCleanupThresholdMillis;
->>>>>>> c5632e38
+    private long leasesRecoveryAuditorExecutionFrequencyMillis;
+    private int leasesRecoveryAuditorInconsistencyConfidenceThreshold;
 
     @Getter
     private Optional<Integer> timeoutInSeconds = Optional.empty();
@@ -510,58 +507,6 @@
                                          String regionName,
                                          long shutdownGraceMillis,
                                          BillingMode billingMode) {
-<<<<<<< HEAD
-        // Check following values are greater than zero
-        checkIsValuePositive("FailoverTimeMillis", failoverTimeMillis);
-        checkIsValuePositive("IdleTimeBetweenReadsInMillis", idleTimeBetweenReadsInMillis);
-        checkIsValuePositive("ParentShardPollIntervalMillis", parentShardPollIntervalMillis);
-        checkIsValuePositive("ShardSyncIntervalMillis", shardSyncIntervalMillis);
-        checkIsValuePositive("MaxRecords", (long) maxRecords);
-        checkIsValuePositive("TaskBackoffTimeMillis", taskBackoffTimeMillis);
-        checkIsValuePositive("MetricsBufferTimeMills", metricsBufferTimeMillis);
-        checkIsValuePositive("MetricsMaxQueueSize", (long) metricsMaxQueueSize);
-        checkIsValuePositive("ShutdownGraceMillis", shutdownGraceMillis);
-        this.applicationName = applicationName;
-        this.tableName = applicationName;
-        this.streamName = streamName;
-        this.kinesisEndpoint = kinesisEndpoint;
-        this.dynamoDBEndpoint = dynamoDBEndpoint;
-        this.initialPositionInStream = initialPositionInStream;
-        this.kinesisCredentialsProvider = kinesisCredentialsProvider;
-        this.dynamoDBCredentialsProvider = dynamoDBCredentialsProvider;
-        this.cloudWatchCredentialsProvider = cloudWatchCredentialsProvider;
-        this.failoverTimeMillis = failoverTimeMillis;
-        this.maxRecords = maxRecords;
-        this.idleTimeBetweenReadsInMillis = idleTimeBetweenReadsInMillis;
-        this.callProcessRecordsEvenForEmptyRecordList = callProcessRecordsEvenForEmptyRecordList;
-        this.parentShardPollIntervalMillis = parentShardPollIntervalMillis;
-        this.shardSyncIntervalMillis = shardSyncIntervalMillis;
-        this.cleanupLeasesUponShardCompletion = cleanupTerminatedShardsBeforeExpiry;
-        this.workerIdentifier = workerId;
-        this.kinesisClientConfig = checkAndAppendKinesisClientLibUserAgent(kinesisClientConfig);
-        this.dynamoDBClientConfig = checkAndAppendKinesisClientLibUserAgent(dynamoDBClientConfig);
-        this.cloudWatchClientConfig = checkAndAppendKinesisClientLibUserAgent(cloudWatchClientConfig);
-        this.taskBackoffTimeMillis = taskBackoffTimeMillis;
-        this.metricsBufferTimeMillis = metricsBufferTimeMillis;
-        this.metricsMaxQueueSize = metricsMaxQueueSize;
-        this.metricsLevel = DEFAULT_METRICS_LEVEL;
-        this.metricsEnabledDimensions = DEFAULT_METRICS_ENABLED_DIMENSIONS;
-        this.validateSequenceNumberBeforeCheckpointing = validateSequenceNumberBeforeCheckpointing;
-        this.regionName = regionName;
-        this.maxLeasesForWorker = DEFAULT_MAX_LEASES_FOR_WORKER;
-        this.maxLeasesToStealAtOneTime = DEFAULT_MAX_LEASES_TO_STEAL_AT_ONE_TIME;
-        this.initialLeaseTableReadCapacity = DEFAULT_INITIAL_LEASE_TABLE_READ_CAPACITY;
-        this.initialLeaseTableWriteCapacity = DEFAULT_INITIAL_LEASE_TABLE_WRITE_CAPACITY;
-        this.initialPositionInStreamExtended =
-                InitialPositionInStreamExtended.newInitialPosition(initialPositionInStream);
-        this.skipShardSyncAtWorkerInitializationIfLeasesExist = DEFAULT_SKIP_SHARD_SYNC_AT_STARTUP_IF_LEASES_EXIST;
-        this.shardSyncStrategyType = DEFAULT_SHARD_SYNC_STRATEGY_TYPE;
-        this.leasesRecoveryAuditorExecutionFrequencyMillis = LEASES_RECOVERY_AUDITOR_EXECUTION_FREQUENCY_MILLIS;
-        this.leasesRecoveryAuditorInconsistencyConfidenceThreshold = LEASES_RECOVERY_AUDITOR_INCONSISTENCY_CONFIDENCE_THRESHOLD;
-        this.shardPrioritization = DEFAULT_SHARD_PRIORITIZATION;
-        this.recordsFetcherFactory = new SimpleRecordsFetcherFactory();
-        this.billingMode = billingMode;
-=======
 
         this(applicationName, streamName, kinesisEndpoint, dynamoDBEndpoint, initialPositionInStream, kinesisCredentialsProvider,
                 dynamoDBCredentialsProvider, cloudWatchCredentialsProvider, failoverTimeMillis, workerId, maxRecords, idleTimeBetweenReadsInMillis,
@@ -570,7 +515,6 @@
                 metricsMaxQueueSize, validateSequenceNumberBeforeCheckpointing, regionName, shutdownGraceMillis, billingMode,
                 new SimpleRecordsFetcherFactory(), DEFAULT_LEASE_CLEANUP_INTERVAL_MILLIS, DEFAULT_COMPLETED_LEASE_CLEANUP_THRESHOLD_MILLIS,
                 DEFAULT_GARBAGE_LEASE_CLEANUP_THRESHOLD_MILLIS);
->>>>>>> c5632e38
     }
 
     /**
@@ -773,7 +717,6 @@
         this.garbageLeaseCleanupThresholdMillis = garbageLeaseCleanupThresholdMillis;
         this.shutdownGraceMillis = shutdownGraceMillis;
         this.billingMode = billingMode;
-
     }
 
     // Check if value is positive, otherwise throw an exception
